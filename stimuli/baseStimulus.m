--- conflicted
+++ resolved
@@ -332,7 +332,7 @@
 				
 				Priority(MaxPriority(s.win)); %bump our priority to maximum allowed
 				
-				%draw(obj); %draw stimulus
+				if ~strcmpi(obj.family,'movie'); draw(obj); end
 				if s.visualDebug
 					drawGrid(s); %draw +-5 degree dot grid
 					drawScreenCenter(s); %centre spot
@@ -346,9 +346,8 @@
 				
 				Screen('Flip',s.win);
 				WaitSecs('YieldSecs',2);
-				vbl = Screen('Flip',s.win);
-				
-				b=GetSecs; vbl = b;
+				vbl = Screen('Flip',s.win); vbl = b;
+				
 				while vbl <= b + runtime
 					draw(obj); %draw stimulus
 					if ~benchmark && s.visualDebug
@@ -368,11 +367,7 @@
 				WaitSecs(1);
 				Screen('Flip',s.win);
 				WaitSecs(0.2);
-<<<<<<< HEAD
-=======
-				if ~isempty(obj.texture); try; Screen('Close',obj.texture); end; end
-				close(s); %close screen
->>>>>>> c2eceff3
+				
 				Priority(0);
 				ShowCursor;
 				ListenChar(0);
