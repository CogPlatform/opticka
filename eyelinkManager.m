--- conflicted
+++ resolved
@@ -1,538 +1,525 @@
-classdef eyelinkManager < optickaCore
-	
-	properties
-		%the PTB screen to work on, passed in during initialise
-		screen = []
-		% eyetracker defaults structure
-		defaults = struct()
-		% start eyetracker in dummy mode?
-		isDummy = false
-		% do we record and retrieve eyetracker EDF file?
-		recordData = false;
-		% name of eyetracker EDF file
-		saveFile = 'myData.edf'
-		% do we log messages to the command window?
-		verbose = true
-		% fixation X position in degrees
-		fixationX = 0
-		% fixation Y position in degrees
-		fixationY = 0
-		% fixation radius in degrees
-		fixationRadius = 1
-		% fixation time in seconds
-		fixationTime = 1
-		%> calibration style
-		calibrationStyle = 'HV5'
-<<<<<<< HEAD
-		%> use manual remote calibration
-		remoteCalibration = true
-		% use callbacks, currently not working...
-		enableCallbacks = true
-		%> calibration callback
-		callback = ''
-=======
-		
->>>>>>> 006eb8db
-	end
-	
-	properties (SetAccess = private, GetAccess = public)
-		%> Gaze X position in degrees
-		x = []
-		%> Gaze Y position in degrees
-		y = []
-		%> pupil size
-		pupil = []
-		silentMode = false
-		isConnected = false
-		isRecording = false
-		eyeUsed = -1
-		currentSample = []
-		currentEvent = []
-		version = ''
-		error = []
-		fixStartTime = 0
-		fixLength = 0
-	end
-	
-	properties (SetAccess = private, GetAccess = private)
-		%> allowed properties passed to object upon construction
-		allowedProperties = 'name|verbose|isDummy|enableCallbacks'
-		%> message to send to eyelink
-		newMessage
-		%> previous message sent to eyelink
-		previousMessage
-	end
-	
-	methods
-		% ===================================================================
-		%> @brief 
-		%>
-		% ===================================================================
-		function obj = eyelinkManager(varargin)
-			if nargin>0
-				obj.parseArgs(varargin,obj.allowedProperties);
-			end
-			obj.defaults = EyelinkInitDefaults();
-			try % is eyelink interface working
-				Eyelink('GetTrackerVersion'); 
-			catch %#ok<CTCH>
-				obj.isDummy = true; 
-			end
-		end
-		
-		
-		% ===================================================================
-		%> @brief isFixated tests for fixation
-		%>
-		% ===================================================================
-		function fixated = isFixated(obj)
-			fixated = false;
-			obj.fixLength = 0;
-			if obj.isConnected && ~isempty(obj.currentSample)
-				d = (obj.x - obj.fixationX)^2 + (obj.y - obj.fixationY)^2;
-				if d < (obj.fixationRadius);
-					if obj.fixStartTime == 0
-						obj.fixStartTime = obj.currentSample.time;
-					end
-					obj.fixLength = (obj.currentSample.time - obj.fixStartTime) / 1000;
-					fixated = true;
-				else
-					obj.fixStartTime = 0;
-				end
-			end
-		end
-		
-		% ===================================================================
-		%> @brief testFixation returns input yes or no strings based on
-		%> fixation state, useful for using via stateMachine
-		%>
-		% ===================================================================
-		function out = testFixation(obj, yesString, noString)
-			if obj.isFixated
-				out = yesString;
-			else
-				out = noString;
-			end
-		end
-		
-		% ===================================================================
-		%> @brief 
-		%>
-		% ===================================================================
-		function out = testFixationTime(obj, yesString, noString)
-			if obj.isFixated && (obj.fixLength > obj.fixationTime)
-				obj.salutation(sprintf('Fixation Time: %g',obj.fixLength),'TEST');
-				out = yesString;
-			else
-				out = noString;
-			end
-		end
-		
-		% ===================================================================
-		%> @brief 
-		%>
-		% ===================================================================
-		function resetFixation(obj)
-			obj.fixStartTime = 0;
-			obj.fixLength = 0;
-		end
-		
-		% ===================================================================
-		%> @brief 
-		%>
-		% ===================================================================
-		function connected = checkConnection(obj)
-			obj.isConnected = logical(Eyelink('IsConnected'));
-			connected = obj.isConnected;
-		end
-				
-		% ===================================================================
-		%> @brief 
-		%>
-		% ===================================================================
-		function initialise(obj,sM)
-			if ~exist('sM','var')
-				warning('Cannot initialise without a PTB screen')
-				return
-			end
-			
-			obj.screen = sM;
-			
-			if ~isempty(obj.callback) && obj.enableCallbacks
-				[~,dummy] = EyelinkInit(obj.isDummy,obj.callback);
-			elseif obj.enableCallbacks
-				[~,dummy] = EyelinkInit(obj.isDummy,1);
-			else
-				[~,dummy] = EyelinkInit(obj.isDummy,0);
-			end
-			
-			obj.checkConnection();
-			obj.isDummy = logical(dummy);
-			if obj.screen.isOpen == true
-				rect=obj.screen.winRect;
-				Eyelink('Command', 'screen_pixel_coords = %d %d %d %d',rect(1),rect(2),rect(3)-1,rect(4)-1);
-				obj.defaults = EyelinkInitDefaults(obj.screen.win);
-				if exist(obj.callback,'file')
-					obj.defaults.callback = obj.callback;
-				end
-				obj.defaults.backgroundcolour = obj.screen.backgroundColour;
-			end
-			
-			obj.defaults.calibrationtargetcolour = [1 0 0];
-			obj.defaults.calibrationtargetsize= 1;
-			obj.defaults.calibrationtargetwidth=0.5;
-			
-			EyelinkUpdateDefaults(obj.defaults);
-			
-			[~, obj.version] = Eyelink('GetTrackerVersion');
-			obj.salutation(['Initialise Method', 'Running on a ' obj.version]);
-<<<<<<< HEAD
-			Eyelink('Command', 'link_sample_data = LEFT,RIGHT,GAZE,AREA');			
-=======
-			Eyelink('Command', 'link_sample_data = LEFT,RIGHT,GAZE,AREA');
-			
-			
->>>>>>> 006eb8db
-			% try to open file to record data to
-			if obj.isConnected && obj.recordData 
-				err = Eyelink('Openfile', obj.saveFile);
-				if err ~= 0 
-					obj.salutation('Initialise Method', 'Cannot setup data file, aborting data recording');
-					obj.isRecording = false;
-				else
-					Eyelink('command', ['add_file_preamble_text ''Recorded by:' obj.fullName ' tracker''']);
-					obj.isRecording = true;
-				end
-			end
-			
-		end
-		
-		% ===================================================================
-		%> @brief 
-		%>
-		% ===================================================================
-		function setup(obj)
-			if obj.isConnected
-				trackerSetup(obj); % Calibrate the eye tracker
-				%driftCorrection(obj);
-				checkEye(obj);
-			end
-		end
-		
-		% ===================================================================
-		%> @brief 
-		%>
-		% ===================================================================
-		function trackerSetup(obj)
-			if obj.isConnected
-				Eyelink('Command','calibration_type = %s', obj.calibrationStyle);
-<<<<<<< HEAD
-				Eyelink('Command','normal_click_dcorr = ON');
-				Eyelink('Command','randomize_calibration_order = NO');
-				Eyelink('Command','randomize_validation_order = NO');
-				Eyelink('Command','cal_repeat_first_target = YES');
-				Eyelink('Command','val_repeat_first_target = YES');
-				Eyelink('Command','validation_online_fixup  = NO');
-				if obj.remoteCalibration
-					Eyelink('Verbosity',6);
-					Eyelink('Command','remote_cal_enable = 1');
-					Eyelink('Command','key_function 1 ''remote_cal_target 1''');
-					Eyelink('Command','key_function 2 ''remote_cal_target 2''');
-					Eyelink('Command','key_function 3 ''remote_cal_target 3''');
-					Eyelink('Command','key_function 4 ''remote_cal_target 4''');
-					Eyelink('Command','key_function 5 ''remote_cal_target 5''');
-					Eyelink('Command','key_function 6 ''remote_cal_target 6''');
-					Eyelink('Command','key_function 7 ''remote_cal_target 7''');
-					Eyelink('Command','key_function 8 ''remote_cal_target 8''');
-					Eyelink('Command','key_function 9 ''remote_cal_target 9''');
-					Eyelink('Command','key_function 0 ''remote_cal_target 0''');
-					Eyelink('Command','key_function q ''remote_cal_complete''');
-				else 
-					Eyelink('Verbosity',2);
-					Eyelink('Command','remote_cal_enable = 0');
-				end
-=======
->>>>>>> 006eb8db
-				EyelinkDoTrackerSetup(obj.defaults);
-				[r,out] = Eyelink('CalMessage');
-				obj.salutation('SETUP',out);
-			end
-		end
-		% ===================================================================
-		%> @brief 
-		%>
-		% ===================================================================
-		function driftCorrection(obj)
-			if obj.isConnected
-				EyelinkDoDriftCorrection(obj.defaults);
-			end
-		end
-		
-		% ===================================================================
-		%> @brief 
-		%>
-		% ===================================================================
-		function error = checkRecording(obj)
-			if obj.isConnected
-				error=Eyelink('CheckRecording');
-			else
-				error = -1;
-			end
-		end
-		
-		% ===================================================================
-		%> @brief 
-		%>
-		% ===================================================================
-		function eyeUsed = checkEye(obj)
-			if obj.isConnected
-				obj.eyeUsed = Eyelink('EyeAvailable'); % get eye that's tracked
-				if obj.eyeUsed == obj.defaults.BINOCULAR; % if both eyes are tracked
-					obj.eyeUsed = obj.defaults.LEFT_EYE; % use left eye
-				end
-				eyeUsed = obj.eyeUsed;
-			else
-				obj.eyeUsed = -1;
-				eyeUsed = obj.eyeUsed;
-			end
-		end
-		
-		% ===================================================================
-		%> @brief 
-		%>
-		% ===================================================================
-		function close(obj)
-			try
-				if obj.isRecording == true
-					Eyelink('StopRecording');
-					Eyelink('CloseFile');
-					try
-						obj.salutation('Close Method',sprintf('Receiving data file %s', obj.saveFile));
-						status=Eyelink('ReceiveFile');
-						if status > 0
-							obj.salutation('Close Method',sprintf('ReceiveFile status %d', status));
-						end
-						if 2==exist(obj.saveFile, 'file')
-							obj.salutation('Close Method',sprintf('Data file ''%s'' can be found in ''%s''', obj.saveFile, pwd));
-						end
-					catch ME
-						obj.salutation('Close Method',sprintf('Problem receiving data file ''%s''', obj.saveFile));
-						disp(ME.message);
-					end
-				end
-				Eyelink('Shutdown');
-			catch ME
-				obj.salutation('Close Method','Couldn''t stop recording, forcing shutdown...',true)
-				Eyelink('Shutdown');
-				obj.error = ME;
-				obj.salutation(ME.message);
-			end
-			obj.isConnected = false;
-			obj.isDummy = false;
-			obj.isRecording = false;
-			obj.eyeUsed = -1;
-			obj.screen = [];
-		end
-		
-		% ===================================================================
-		%> @brief 
-		%>
-		% ===================================================================
-		function evt = getSample(obj)
-			obj.currentSample = [];
-			if obj.isConnected && Eyelink('NewFloatSampleAvailable') > 0
-				obj.currentSample = Eyelink('NewestFloatSample');% get the sample in the form of an event structure
-				if ~isempty(obj.currentSample)
-					obj.x = obj.currentSample.gx(obj.eyeUsed+1); % +1 as we're accessing MATLAB array
-					obj.y = obj.currentSample.gy(obj.eyeUsed+1);
-					obj.pupil = obj.currentSample.pa(obj.eyeUsed+1);
-				end
-			elseif obj.isDummy
-				if obj.screen.isOpen
-					[obj.x, obj.y] = GetMouse(obj.screen.win);
-				else
-					[obj.x, obj.y] = GetMouse([]);
-				end
-				obj.pupil = 1000;
-				obj.currentSample.gx = obj.x;
-				obj.currentSample.gy = obj.y;
-				obj.currentSample.pa = obj.pupil;
-				obj.currentSample.time = GetSecs*1000;
-			end
-			evt = obj.currentSample;
-		end
-		
-		% ===================================================================
-		%> @brief 
-		%>
-		% ===================================================================
-		function evt = getEvent(obj)
-			
-		end
-		
-		% ===================================================================
-		%> @brief 
-		%>
-		% ===================================================================
-		function drawPosition(obj)
-			if obj.isConnected && obj.screen.isOpen && ~isempty(obj.x) && ~isempty(obj.y)
-				x = obj.toPixels(obj.x,'x');
-				y = obj.toPixels(obj.y,'y');
-				if obj.isFixated
-					Screen('DrawDots', obj.screen.win, [x y], 4, [1 1 1 1], [], 1);
-				else
-					Screen('DrawDots', obj.screen.win, [x y], 4, [1 0.5 1 1], [], 1);
-				end
-				if obj.fixLength > obj.fixationTime
-					Screen('DrawText', obj.screen.win, 'FIX', x, y);
-				end		
-			end
-		end
-		
-		% ===================================================================
-		%> @brief 
-		%>
-		% ===================================================================
-		function startRecording(obj)
-			if obj.isConnected
-				Eyelink('StartRecording');
-				checkEye(obj);
-				Eyelink('Message', 'SYNCTIME');
-			end
-		end
-		% ===================================================================
-		%> @brief 
-		%>
-		% ===================================================================
-		function runDemo(obj)
-			stopkey=KbName('space');
-			try
-				s = screenManager();
-				o = dotsStimulus();
-				%s.windowed = [800 600];
-				s.screen = 1;
-				open(s);
-				setup(o,s);
-				
-				ListenChar(1); 
-				initialise(obj,s);
-				setup(obj);
-			
-				startRecording(obj);
-				Eyelink('Command','record_status_message ''DEMO running''');
-				WaitSecs(0.1);
-				while 1
-					err = checkRecording(obj);
- 					if(err~=0); break; end;
-						
-					[~, ~, keyCode] = KbCheck;
-					if keyCode(stopkey); break;	end;
-
-					draw(o);
-					drawGrid(s);
-					drawFixationPoint(s);
-					
-					getSample(obj);
-					
-					if ~isempty(obj.currentSample)
-						x = obj.toPixels(obj.x,'x');
-						y = obj.toPixels(obj.y,'y');
-						txt = sprintf('Press SPACE to finish \n X = %g / %g | Y = %g / %g \n FIXATION = %g', x, obj.x, y, obj.y, obj.fixLength);
-						Screen('DrawText', s.win, txt, 10, 10);
-						if obj.isFixated
-							Screen('DrawDots', s.win, [x y], 8, [1 1 1], [], 2);
-						else
-							Screen('DrawDots', s.win, [x y], 4, rand(3,1), [], 2)
-						end
-						if obj.fixLength > obj.fixationTime
-							Screen('DrawText', s.win, 'FIX', x, y);
-							Eyelink('Command','record_status_message ''DEMO running + fixated''');
-<<<<<<< HEAD
-						else
-							Eyelink('Command','record_status_message ''DEMO running''');
-=======
->>>>>>> 006eb8db
-						end
-					end
-					
-					Screen('DrawingFinished', s.win); 
-					
-					animate(o);
-					
-					Screen('Flip',s.win);
-					
-				end
-				ListenChar(0);
-				close(s);
-				close(obj);
-				
-			catch ME
-				ListenChar(0);
-				obj.salutation('runDemo ERROR!!!')
-				Eyelink('Shutdown');
-				close(s);
-				sca;
-				close(obj);
-				obj.error = ME;
-				obj.salutation(ME.message);
-				rethrow(ME);
-			end
-			
-		end
-		
-		% ===================================================================
-		%> @brief 
-		%>
-		% ===================================================================
-		function set.x(obj,in)
-			obj.x = toDegrees(obj,in,'x');
-		end
-		
-		% ===================================================================
-		%> @brief 
-		%>
-		% ===================================================================
-		function set.y(obj,in)
-			obj.y = toDegrees(obj,in,'y');
-		end
-		
-	end%-------------------------END PUBLIC METHODS--------------------------------%
-	
-	%=======================================================================
-	methods (Access = private) %------------------PRIVATE METHODS
-	%=======================================================================
-		
-		% ===================================================================
-		%> @brief
-		%>
-		% ===================================================================
-		function out = toDegrees(obj,in,axis)
-			switch axis
-				case 'x'
-					out = (in - obj.screen.xCenter) / obj.screen.ppd;
-				case 'y'
-					out = (in - obj.screen.yCenter) / obj.screen.ppd;
-				otherwise
-					out = 0;
-			end
-		end
-		
-		% ===================================================================
-		%> @brief
-		%>
-		% ===================================================================
-		function out = toPixels(obj,in,axis)
-			switch axis
-				case 'x'
-					out = (in * obj.screen.ppd) + obj.screen.xCenter;
-				case 'y'
-					out = (in * obj.screen.ppd) + obj.screen.yCenter;
-				otherwise
-					out = 0;
-			end
-		end
-		
-	end
-	
-end
-
+classdef eyelinkManager < optickaCore
+	
+	properties
+		%the PTB screen to work on, passed in during initialise
+		screen = []
+		% eyetracker defaults structure
+		defaults = struct()
+		% start eyetracker in dummy mode?
+		isDummy = false
+		% do we record and retrieve eyetracker EDF file?
+		recordData = false;
+		% name of eyetracker EDF file
+		saveFile = 'myData.edf'
+		% do we log messages to the command window?
+		verbose = true
+		% fixation X position in degrees
+		fixationX = 0
+		% fixation Y position in degrees
+		fixationY = 0
+		% fixation radius in degrees
+		fixationRadius = 1
+		% fixation time in seconds
+		fixationTime = 1
+		%> calibration style
+		calibrationStyle = 'HV5'
+		%> use manual remote calibration
+		remoteCalibration = true
+		% use callbacks, currently not working...
+		enableCallbacks = true
+		%> calibration callback
+		callback = ''
+	end
+	
+	properties (SetAccess = private, GetAccess = public)
+		%> Gaze X position in degrees
+		x = []
+		%> Gaze Y position in degrees
+		y = []
+		%> pupil size
+		pupil = []
+		silentMode = false
+		isConnected = false
+		isRecording = false
+		eyeUsed = -1
+		currentSample = []
+		currentEvent = []
+		version = ''
+		error = []
+		fixStartTime = 0
+		fixLength = 0
+	end
+	
+	properties (SetAccess = private, GetAccess = private)
+		%> allowed properties passed to object upon construction
+		allowedProperties = 'name|verbose|isDummy|enableCallbacks'
+		%> message to send to eyelink
+		newMessage
+		%> previous message sent to eyelink
+		previousMessage
+	end
+	
+	methods
+		% ===================================================================
+		%> @brief 
+		%>
+		% ===================================================================
+		function obj = eyelinkManager(varargin)
+			if nargin>0
+				obj.parseArgs(varargin,obj.allowedProperties);
+			end
+			obj.defaults = EyelinkInitDefaults();
+			try % is eyelink interface working
+				Eyelink('GetTrackerVersion'); 
+			catch %#ok<CTCH>
+				obj.isDummy = true; 
+			end
+		end
+		
+		% ===================================================================
+		%> @brief 
+		%>
+		% ===================================================================
+		function initialise(obj,sM)
+			if ~exist('sM','var')
+				warning('Cannot initialise without a PTB screen')
+				return
+			end
+			
+			obj.screen = sM;
+			
+			if ~isempty(obj.callback) && obj.enableCallbacks
+				[~,dummy] = EyelinkInit(obj.isDummy,obj.callback);
+			elseif obj.enableCallbacks
+				[~,dummy] = EyelinkInit(obj.isDummy,1);
+			else
+				[~,dummy] = EyelinkInit(obj.isDummy,0);
+			end
+			
+			obj.checkConnection();
+			obj.isDummy = logical(dummy);
+			if obj.screen.isOpen == true
+				rect=obj.screen.winRect;
+				Eyelink('Command', 'screen_pixel_coords = %d %d %d %d',rect(1),rect(2),rect(3)-1,rect(4)-1);
+				obj.defaults = EyelinkInitDefaults(obj.screen.win);
+				if exist(obj.callback,'file')
+					obj.defaults.callback = obj.callback;
+				end
+				obj.defaults.backgroundcolour = obj.screen.backgroundColour;
+			end
+			
+			obj.defaults.calibrationtargetcolour = [1 0 0];
+			obj.defaults.calibrationtargetsize= 1;
+			obj.defaults.calibrationtargetwidth=0.5;
+			
+			EyelinkUpdateDefaults(obj.defaults);
+			
+			[~, obj.version] = Eyelink('GetTrackerVersion');
+			obj.salutation(['Initialise Method', 'Running on a ' obj.version]);
+			Eyelink('Command', 'link_sample_data = LEFT,RIGHT,GAZE,AREA');
+			% try to open file to record data to
+			if obj.isConnected && obj.recordData
+				err = Eyelink('Openfile', obj.saveFile);
+				if err ~= 0 
+					obj.salutation('Initialise Method', 'Cannot setup data file, aborting data recording');
+					obj.isRecording = false;
+				else
+					Eyelink('command', ['add_file_preamble_text ''Recorded by:' obj.fullName ' tracker''']);
+					obj.isRecording = true;
+				end
+			end
+			
+		end
+		
+		% ===================================================================
+		%> @brief 
+		%>
+		% ===================================================================
+		function setup(obj)
+			if obj.isConnected
+				trackerSetup(obj); % Calibrate the eye tracker
+				%driftCorrection(obj);
+				checkEye(obj);
+			end
+		end
+		
+		% ===================================================================
+		%> @brief 
+		%>
+		% ===================================================================
+		function resetFixation(obj)
+			obj.fixStartTime = 0;
+			obj.fixLength = 0;
+		end
+				
+		% ===================================================================
+		%> @brief 
+		%>
+		% ===================================================================
+		function connected = checkConnection(obj)
+			obj.isConnected = logical(Eyelink('IsConnected'));
+			connected = obj.isConnected;
+		end
+		
+		% ===================================================================
+		%> @brief 
+		%>
+		% ===================================================================
+		function trackerSetup(obj)
+			if obj.isConnected
+				Eyelink('Command','calibration_type = %s', obj.calibrationStyle);
+				Eyelink('Command','normal_click_dcorr = ON');
+				Eyelink('Command','randomize_calibration_order = NO');
+				Eyelink('Command','randomize_validation_order = NO');
+				Eyelink('Command','cal_repeat_first_target = YES');
+				Eyelink('Command','val_repeat_first_target = YES');
+				Eyelink('Command','validation_online_fixup  = NO');
+				if obj.remoteCalibration
+					Eyelink('Verbosity',6);
+					Eyelink('Command','remote_cal_enable = 1');
+					Eyelink('Command','key_function 1 ''remote_cal_target 1''');
+					Eyelink('Command','key_function 2 ''remote_cal_target 2''');
+					Eyelink('Command','key_function 3 ''remote_cal_target 3''');
+					Eyelink('Command','key_function 4 ''remote_cal_target 4''');
+					Eyelink('Command','key_function 5 ''remote_cal_target 5''');
+					Eyelink('Command','key_function 6 ''remote_cal_target 6''');
+					Eyelink('Command','key_function 7 ''remote_cal_target 7''');
+					Eyelink('Command','key_function 8 ''remote_cal_target 8''');
+					Eyelink('Command','key_function 9 ''remote_cal_target 9''');
+					Eyelink('Command','key_function 0 ''remote_cal_target 0''');
+					Eyelink('Command','key_function q ''remote_cal_complete''');
+				else 
+					Eyelink('Verbosity',6);
+					Eyelink('Command','remote_cal_enable = 0');
+				end
+				EyelinkDoTrackerSetup(obj.defaults);
+				[r,out] = Eyelink('CalMessage');
+				obj.salutation('SETUP',out);
+			end
+		end
+		
+		% ===================================================================
+		%> @brief 
+		%>
+		% ===================================================================
+		function startRecording(obj)
+			if obj.isConnected
+				Eyelink('StartRecording');
+				checkEye(obj);
+				Eyelink('Message', 'SYNCTIME');
+			end
+		end
+		
+		% ===================================================================
+		%> @brief 
+		%>
+		% ===================================================================
+		function driftCorrection(obj)
+			if obj.isConnected
+				EyelinkDoDriftCorrection(obj.defaults);
+			end
+		end
+		
+		% ===================================================================
+		%> @brief 
+		%>
+		% ===================================================================
+		function error = checkRecording(obj)
+			if obj.isConnected
+				error=Eyelink('CheckRecording');
+			else
+				error = -1;
+			end
+		end
+		
+		
+		% ===================================================================
+		%> @brief isFixated tests for fixation
+		%>
+		% ===================================================================
+		function fixated = isFixated(obj)
+			fixated = false;
+			obj.fixLength = 0;
+			if obj.isConnected && ~isempty(obj.currentSample)
+				d = (obj.x - obj.fixationX)^2 + (obj.y - obj.fixationY)^2;
+				if d < (obj.fixationRadius);
+					if obj.fixStartTime == 0
+						obj.fixStartTime = obj.currentSample.time;
+					end
+					obj.fixLength = (obj.currentSample.time - obj.fixStartTime) / 1000;
+					fixated = true;
+				else
+					obj.fixStartTime = 0;
+				end
+			end
+		end
+			
+		% ===================================================================
+		%> @brief testFixation returns input yes or no strings based on
+		%> fixation state, useful for using via stateMachine
+		%>
+		% ===================================================================
+		function out = testFixation(obj, yesString, noString)
+			if obj.isFixated
+				out = yesString;
+			else
+				out = noString;
+			end
+		end
+		
+		% ===================================================================
+		%> @brief 
+		%>
+		% ===================================================================
+		function out = testFixationTime(obj, yesString, noString)
+			if obj.isFixated && (obj.fixLength > obj.fixationTime)
+				obj.salutation(sprintf('Fixation Time: %g',obj.fixLength),'TEST');
+				out = yesString;
+			else
+				out = noString;
+			end
+		end
+			
+		
+		% ===================================================================
+		%> @brief 
+		%>
+		% ===================================================================
+		function eyeUsed = checkEye(obj)
+			if obj.isConnected
+				obj.eyeUsed = Eyelink('EyeAvailable'); % get eye that's tracked
+				if obj.eyeUsed == obj.defaults.BINOCULAR; % if both eyes are tracked
+					obj.eyeUsed = obj.defaults.LEFT_EYE; % use left eye
+				end
+				eyeUsed = obj.eyeUsed;
+			else
+				obj.eyeUsed = -1;
+				eyeUsed = obj.eyeUsed;
+			end
+		end
+		
+		% ===================================================================
+		%> @brief 
+		%>
+		% ===================================================================
+		function close(obj)
+			try
+				if obj.isRecording == true
+					Eyelink('StopRecording');
+					Eyelink('CloseFile');
+					try
+						obj.salutation('Close Method',sprintf('Receiving data file %s', obj.saveFile));
+						status=Eyelink('ReceiveFile');
+						if status > 0
+							obj.salutation('Close Method',sprintf('ReceiveFile status %d', status));
+						end
+						if 2==exist(obj.saveFile, 'file')
+							obj.salutation('Close Method',sprintf('Data file ''%s'' can be found in ''%s''', obj.saveFile, pwd));
+						end
+					catch ME
+						obj.salutation('Close Method',sprintf('Problem receiving data file ''%s''', obj.saveFile));
+						disp(ME.message);
+					end
+				end
+				Eyelink('Shutdown');
+			catch ME
+				obj.salutation('Close Method','Couldn''t stop recording, forcing shutdown...',true)
+				Eyelink('Shutdown');
+				obj.error = ME;
+				obj.salutation(ME.message);
+			end
+			obj.isConnected = false;
+			obj.isDummy = false;
+			obj.isRecording = false;
+			obj.eyeUsed = -1;
+			obj.screen = [];
+		end
+		
+		% ===================================================================
+		%> @brief 
+		%>
+		% ===================================================================
+		function evt = getSample(obj)
+			obj.currentSample = [];
+			if obj.isConnected && Eyelink('NewFloatSampleAvailable') > 0
+				obj.currentSample = Eyelink('NewestFloatSample');% get the sample in the form of an event structure
+				if ~isempty(obj.currentSample)
+					obj.x = obj.currentSample.gx(obj.eyeUsed+1); % +1 as we're accessing MATLAB array
+					obj.y = obj.currentSample.gy(obj.eyeUsed+1);
+					obj.pupil = obj.currentSample.pa(obj.eyeUsed+1);
+				end
+			elseif obj.isDummy
+				if obj.screen.isOpen
+					[obj.x, obj.y] = GetMouse(obj.screen.win);
+				else
+					[obj.x, obj.y] = GetMouse([]);
+				end
+				obj.pupil = 1000;
+				obj.currentSample.gx = obj.x;
+				obj.currentSample.gy = obj.y;
+				obj.currentSample.pa = obj.pupil;
+				obj.currentSample.time = GetSecs*1000;
+			end
+			evt = obj.currentSample;
+		end
+		
+		% ===================================================================
+		%> @brief 
+		%>
+		% ===================================================================
+		function evt = getEvent(obj)
+		
+		end
+		
+		% ===================================================================
+		%> @brief 
+		%>
+		% ===================================================================
+		function drawPosition(obj)
+			if obj.isConnected && obj.screen.isOpen && ~isempty(obj.x) && ~isempty(obj.y)
+				x = obj.toPixels(obj.x,'x');
+				y = obj.toPixels(obj.y,'y');
+				if obj.isFixated
+					Screen('DrawDots', obj.screen.win, [x y], 4, [1 1 1 1], [], 1);
+				else
+					Screen('DrawDots', obj.screen.win, [x y], 4, [1 0.5 1 1], [], 1);
+				end
+				if obj.fixLength > obj.fixationTime
+					Screen('DrawText', obj.screen.win, 'FIX', x, y);
+				end		
+			end
+		end
+		
+		% ===================================================================
+		%> @brief 
+		%>
+		% ===================================================================
+		function runDemo(obj)
+			stopkey=KbName('space');
+			try
+				s = screenManager();
+				o = dotsStimulus();
+				%s.windowed = [800 600];
+				s.screen = 1;
+				open(s);
+				setup(o,s);
+				
+				ListenChar(1); 
+				initialise(obj,s);
+				setup(obj);
+			
+				startRecording(obj);
+				Eyelink('Command','record_status_message ''DEMO running''');
+				WaitSecs(0.1);
+				while 1
+					err = checkRecording(obj);
+					if(err~=0); break; end;
+						
+					[~, ~, keyCode] = KbCheck;
+					if keyCode(stopkey); break;	end;
+					
+					draw(o);
+					drawGrid(s);
+					drawFixationPoint(s);
+					
+					getSample(obj);
+					
+					if ~isempty(obj.currentSample)
+						x = obj.toPixels(obj.x,'x');
+						y = obj.toPixels(obj.y,'y');
+						txt = sprintf('Press SPACE to finish \n X = %g / %g | Y = %g / %g \n FIXATION = %g', x, obj.x, y, obj.y, obj.fixLength);
+						Screen('DrawText', s.win, txt, 10, 10);
+						if obj.isFixated
+							Screen('DrawDots', s.win, [x y], 8, [1 1 1], [], 2);
+						else
+							Screen('DrawDots', s.win, [x y], 4, rand(3,1), [], 2)
+						end
+						if obj.fixLength > obj.fixationTime
+							Screen('DrawText', s.win, 'FIX', x, y);
+							Eyelink('Command','record_status_message ''DEMO running + fixated''');
+						else
+							Eyelink('Command','record_status_message ''DEMO running''');
+						end
+					end
+					
+					Screen('DrawingFinished', s.win); 
+					
+					animate(o);
+					
+					Screen('Flip',s.win);
+					
+				end
+				ListenChar(0);
+				close(s);
+				close(obj);
+				
+			catch ME
+				ListenChar(0);
+				obj.salutation('runDemo ERROR!!!')
+				Eyelink('Shutdown');
+				close(s);
+				sca;
+				close(obj);
+				obj.error = ME;
+				obj.salutation(ME.message);
+				rethrow(ME);
+			end
+			
+		end
+		
+		% ===================================================================
+		%> @brief 
+		%>
+		% ===================================================================
+		function set.x(obj,in)
+			obj.x = toDegrees(obj,in,'x');
+		end
+		
+		% ===================================================================
+		%> @brief 
+		%>
+		% ===================================================================
+		function set.y(obj,in)
+			obj.y = toDegrees(obj,in,'y');
+		end
+		
+	end%-------------------------END PUBLIC METHODS--------------------------------%
+	
+	%=======================================================================
+	methods (Access = private) %------------------PRIVATE METHODS
+	%=======================================================================
+		
+		% ===================================================================
+		%> @brief
+		%>
+		% ===================================================================
+		function out = toDegrees(obj,in,axis)
+			switch axis
+				case 'x'
+					out = (in - obj.screen.xCenter) / obj.screen.ppd;
+				case 'y'
+					out = (in - obj.screen.yCenter) / obj.screen.ppd;
+				otherwise
+					out = 0;
+			end
+		end
+		
+		% ===================================================================
+		%> @brief
+		%>
+		% ===================================================================
+		function out = toPixels(obj,in,axis)
+			switch axis
+				case 'x'
+					out = (in * obj.screen.ppd) + obj.screen.xCenter;
+				case 'y'
+					out = (in * obj.screen.ppd) + obj.screen.yCenter;
+				otherwise
+					out = 0;
+			end
+		end
+		
+	end
+	
+end
+